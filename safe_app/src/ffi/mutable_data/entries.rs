--- conflicted
+++ resolved
@@ -160,11 +160,7 @@
     o_cb: extern "C" fn(user_data: *mut c_void,
                         result: *const FfiResult,
                         entries: *const MDataEntry,
-<<<<<<< HEAD
-                        len: usize),
-=======
                         entries_len: usize),
->>>>>>> 6be55581
 ) {
     let user_data = OpaqueCtx(user_data);
 
