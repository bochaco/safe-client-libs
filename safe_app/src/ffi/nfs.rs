--- conflicted
+++ resolved
@@ -22,14 +22,10 @@
                 vec_clone_from_raw_parts};
 use futures::Future;
 use futures::future::{self, Either};
-<<<<<<< HEAD
 use object_cache::FileContextHandle;
-use safe_core::{FutureExt, MDataInfo, ffi};
-=======
-use object_cache::{FileContextHandle, MDataInfoHandle};
-use safe_core::FutureExt;
+use safe_core::{FutureExt, MDataInfo};
+use safe_core::ffi::MDataInfo as FfiMDataInfo;
 use safe_core::ffi::nfs::File;
->>>>>>> d5506a83
 use safe_core::nfs::{Mode, Reader, Writer, file_helper};
 use safe_core::nfs::File as NativeFile;
 use std::os::raw::{c_char, c_void};
@@ -56,7 +52,7 @@
 #[no_mangle]
 pub unsafe extern "C" fn dir_fetch_file(
     app: *const App,
-    parent_info: *const ffi::MDataInfo,
+    parent_info: *const FfiMDataInfo,
     file_name: *const c_char,
     user_data: *mut c_void,
     o_cb: extern "C" fn(user_data: *mut c_void,
@@ -91,7 +87,7 @@
 #[no_mangle]
 pub unsafe extern "C" fn dir_insert_file(
     app: *const App,
-    parent_info: *const ffi::MDataInfo,
+    parent_info: *const FfiMDataInfo,
     file_name: *const c_char,
     file: *const File,
     user_data: *mut c_void,
@@ -115,7 +111,7 @@
 #[no_mangle]
 pub unsafe extern "C" fn dir_update_file(
     app: *const App,
-    parent_info: *const ffi::MDataInfo,
+    parent_info: *const FfiMDataInfo,
     file_name: *const c_char,
     file: *const File,
     version: u64,
@@ -139,7 +135,7 @@
 #[no_mangle]
 pub unsafe extern "C" fn dir_delete_file(
     app: *const App,
-    parent_info: *const ffi::MDataInfo,
+    parent_info: *const FfiMDataInfo,
     file_name: *const c_char,
     version: u64,
     user_data: *mut c_void,
@@ -161,7 +157,7 @@
 #[no_mangle]
 pub unsafe extern "C" fn file_open(
     app: *const App,
-    parent_info: *const ffi::MDataInfo,
+    parent_info: *const FfiMDataInfo,
     file: *const File,
     open_mode: u64,
     user_data: *mut c_void,
@@ -387,7 +383,7 @@
     use std::ffi::CString;
     use test_utils::{create_app_with_access, run};
 
-    fn setup() -> (App, ffi::MDataInfo) {
+    fn setup() -> (App, FfiMDataInfo) {
         let mut container_permissions = HashMap::new();
         let _ = container_permissions.insert(
             "_videos".to_string(),
@@ -954,7 +950,7 @@
     fn file_read_chunks() {
         const ORIG_SIZE: usize = 5555;
 
-        let (app, container_info_h) = setup();
+        let (app, container_info) = setup();
 
         // Create non-empty file.
         let file = NativeFile::new(Vec::new());
@@ -969,7 +965,7 @@
             unwrap!(call_1(|ud, cb| {
                 file_open(
                     &app,
-                    container_info_h,
+                    &container_info,
                     &ffi_file,
                     OPEN_MODE_OVERWRITE,
                     ud,
@@ -988,7 +984,7 @@
             unwrap!(call_0(|ud, cb| {
                 dir_insert_file(
                     &app,
-                    container_info_h,
+                    &container_info,
                     ffi_file_name.as_ptr(),
                     &written_file.into_repr_c(),
                     ud,
@@ -1001,7 +997,7 @@
         let (file, version): (NativeFile, u64) = {
             unsafe {
                 unwrap!(call_2(|ud, cb| {
-                    dir_fetch_file(&app, container_info_h, ffi_file_name.as_ptr(), ud, cb)
+                    dir_fetch_file(&app, &container_info, ffi_file_name.as_ptr(), ud, cb)
                 }))
             }
         };
@@ -1012,7 +1008,7 @@
             unwrap!(call_1(|ud, cb| {
                 file_open(
                     &app,
-                    container_info_h,
+                    &container_info,
                     &file.into_repr_c(),
                     OPEN_MODE_READ,
                     ud,
