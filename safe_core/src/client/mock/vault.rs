// Copyright 2018 MaidSafe.net limited.
//
// This SAFE Network Software is licensed to you under The General Public License (GPL), version 3.
// Unless required by applicable law or agreed to in writing, the SAFE Network Software distributed
// under the GPL Licence is distributed on an "AS IS" BASIS, WITHOUT WARRANTIES OR CONDITIONS OF ANY
// KIND, either express or implied. Please review the Licences for the specific language governing
// permissions and limitations relating to use of the SAFE Network Software.

use super::Account;
use super::DataId;
use crate::client::mock::routing::unlimited_muts;
use crate::client::XorNameConverter;
use crate::config_handler::{Config, DevConfig};
use fs2::FileExt;
use maidsafe_utilities::serialisation::{deserialise, serialise};
use routing::{Authority, ClientError, ImmutableData, MutableData as OldMutableData, XorName};
use rust_sodium::crypto::sign;
use safe_nd::mutable_data::{
    MutableData as NewMutableData, MutableDataRef, SeqMutableData, UnseqMutableData,
};
use safe_nd::request::{Message, Request, Requester};
use safe_nd::response::{Response, Transaction};
use safe_nd::{Coins, Error};
use std::collections::HashMap;
use std::env;
use std::error::Error as StdError;
use std::fs::{File, OpenOptions};
use std::io::{Read, Seek, SeekFrom, Write};
use std::ops::{Deref, DerefMut};
use std::path::PathBuf;
use std::sync::{Mutex, MutexGuard};
use std::time::Duration;
use std::time::SystemTime;
use tiny_keccak::sha3_256;

const FILE_NAME: &str = "MockVault";

pub struct Vault {
    cache: Cache,
    config: Config,
    store: Box<Store>,
}

// Initializes mock-vault path with the following precedence:
// 1. "SAFE_MOCK_VAULT_PATH" env var
// 2. DevConfig `mock_vault_path` option
// 3. default temp dir
fn init_vault_path(devconfig: Option<&DevConfig>) -> PathBuf {
    match env::var("SAFE_MOCK_VAULT_PATH") {
        Ok(path) => PathBuf::from(path),
        Err(_) => match devconfig.and_then(|dev| dev.mock_vault_path.clone()) {
            Some(path) => PathBuf::from(path),
            None => env::temp_dir(),
        },
    }
}

// Initializes vault storage. The type of storage is chosen with the following precedence:
// 1. "SAFE_MOCK_IN_MEMORY_STORAGE" env var => in-memory storage
// 2. DevConfig `mock_in_memory_storage` option => in-memory storage
// 3. Else => file storage, use path from `init_vault_path`
fn init_vault_store(config: &Config) -> Box<Store> {
    match env::var("SAFE_MOCK_IN_MEMORY_STORAGE") {
        Ok(_) => {
            // If the env var is set, override config file option.
            trace!("Mock vault: using memory store");
            Box::new(MemoryStore)
        }
        Err(_) => match config.dev {
            Some(ref dev) if dev.mock_in_memory_storage => {
                trace!("Mock vault: using memory store");
                Box::new(MemoryStore)
            }
            Some(ref dev) => {
                trace!("Mock vault: using file store");
                Box::new(FileStore::new(&init_vault_path(Some(dev))))
            }
            None => {
                trace!("Mock vault: using file store");
                Box::new(FileStore::new(&init_vault_path(None)))
            }
        },
    }
}

impl Vault {
    pub fn new(config: Config) -> Self {
        let store = init_vault_store(&config);

        Vault {
            cache: Cache {
                client_manager: HashMap::new(),
                nae_manager: HashMap::new(),
            },
            config,
            store,
        }
    }

    // Get account for the client manager name.
    pub fn get_account(&self, name: &XorName) -> Option<&Account> {
        self.cache.client_manager.get(name)
    }

    // Get mutable reference to account for the client manager name.
    pub fn get_account_mut(&mut self, name: &XorName) -> Option<&mut Account> {
        self.cache.client_manager.get_mut(name)
    }

    // Get the config for this vault.
    pub fn config(&self) -> Config {
        self.config.clone()
    }

    // Create account for the given client manager name.
    pub fn insert_account(&mut self, name: XorName) {
        let _ = self
            .cache
            .client_manager
            .insert(name, Account::new(self.config.clone()));
    }

    // Authorise read (non-mutation) operation.
    pub fn authorise_read(
        &self,
        dst: &Authority<XorName>,
        data_name: &XorName,
    ) -> Result<(), ClientError> {
        match *dst {
            Authority::NaeManager(name) if name == *data_name => Ok(()),
            x => {
                debug!("Unexpected authority for read: {:?}", x);
                Err(ClientError::InvalidOperation)
            }
        }
    }

    // Authorise mutation operation.
    pub fn authorise_mutation(
        &self,
        dst: &Authority<XorName>,
        sign_pk: &sign::PublicKey,
    ) -> Result<(), ClientError> {
        let dst_name = match *dst {
            Authority::ClientManager(name) => name,
            x => {
                debug!("Unexpected authority for mutation: {:?}", x);
                return Err(ClientError::InvalidOperation);
            }
        };

        let account = match self.get_account(&dst_name) {
            Some(account) => account,
            None => {
                debug!("Account not found for {:?}", dst);
                return Err(ClientError::NoSuchAccount);
            }
        };

        // Check if we are the owner or app.
        let owner_name = XorName(sha3_256(&sign_pk[..]));
        if owner_name != dst_name && !account.auth_keys().contains_key(sign_pk) {
            debug!("Mutation not authorised");
            return Err(ClientError::AccessDenied);
        }

        let unlimited_mut = unlimited_muts(&self.config);
        if !unlimited_mut && account.account_info().mutations_available == 0 {
            return Err(ClientError::LowBalance);
        }

        Ok(())
    }

    // Authorise mutation operation.
    pub fn authorise_mutation1(&self, dst: &Authority<XorName>) -> Result<(), Error> {
        let dst_name = match *dst {
            Authority::ClientManager(name) => name,
            x => {
                debug!("Unexpected authority for mutation: {:?}", x);
                return Err(Error::InvalidOperation);
            }
        };

        let account = match self.get_account(&dst_name) {
            Some(account) => account,
            None => {
                debug!("Account not found for {:?}", dst);
                return Err(Error::NoSuchAccount);
            }
        };
        // TODO: Check if we are the owner or app once account keys are changed to threshold_crypto

        let unlimited_mut = unlimited_muts(&self.config);
        if !unlimited_mut && account.account_info().mutations_available == 0 {
            return Err(Error::LowBalance);
        }

        Ok(())
    }

    // Commit a mutation.
    pub fn commit_mutation(&mut self, dst: &Authority<XorName>) {
        {
            let account = unwrap!(self.get_account_mut(&dst.name()));
            account.increment_mutations_counter();
        }
    }

    // Check if data with the given name is in the storage.
    pub fn contains_data(&self, name: &DataId) -> bool {
        self.cache.nae_manager.contains_key(name)
    }

    // Load data with the given name from the storage.
    pub fn get_data(&self, name: &DataId) -> Option<Data> {
        self.cache.nae_manager.get(name).cloned()
    }

    // Save the data to the storage.
    pub fn insert_data(&mut self, name: DataId, data: Data) {
        let _ = self.cache.nae_manager.insert(name, data);
    }

    // Delete the data from the storage.
    pub fn delete_data(&mut self, name: DataId) {
        let _ = self.cache.nae_manager.remove(&name);
    }

    fn transfer_coins(
        &mut self,
        src: Authority<XorName>,
        _dest: Authority<XorName>,
        destination: XorName,
        amount: Coins,
        transaction_id: u64,
    ) -> Result<(), Error> {
        let client_id = if let Authority::Client { client_id, .. } = src {
            client_id
        } else {
            return Err(Error::AccessDenied); // wrong authority
        };

        match self.get_account_mut(client_id.name()) {
            Some(account) => account.credit_balance(amount, transaction_id)?,
            None => return Err(Error::NoSuchAccount),
        };
        match self.get_account_mut(&destination) {
            Some(account) => account.debit_balance(amount)?,
            None => return Err(Error::NoSuchAccount),
        };
        Ok(())
    }

    fn get_transaction(
        &self,
        src: Authority<XorName>,
        coins_balance_id: &XorName,
        transaction_id: u64,
    ) -> Result<Transaction, Error> {
        let client_id = if let Authority::Client { client_id, .. } = src {
            client_id
        } else {
            return Err(Error::AccessDenied); // wrong authority
        };

        // Check if we're the owner of the account
        if coins_balance_id != client_id.name() {
            return Err(Error::AccessDenied);
        }

        let account = match self.get_account(coins_balance_id) {
            Some(account) => account,
            None => return Ok(Transaction::NoSuchCoinBalance),
        };

        match account.find_transaction(transaction_id) {
            Some(amount) => Ok(Transaction::Success(amount)),
            None => Ok(Transaction::NoSuchTransaction),
        }
    }

    fn get_balance(
        &self,
        src: Authority<XorName>,
        coins_balance_id: &XorName,
    ) -> Result<Coins, Error> {
        let client_id = if let Authority::Client { client_id, .. } = src {
            client_id
        } else {
            return Err(Error::AccessDenied); // wrong authority
        };

        // Check if we're the owner of the account
        if coins_balance_id != client_id.name() {
            return Err(Error::AccessDenied);
        }

        let account = match self.get_account(coins_balance_id) {
            Some(account) => account,
            None => return Err(Error::NoSuchAccount),
        };

        Ok(account.balance())
    }

    pub fn process_request(
        &mut self,
        src: Authority<XorName>,
        dest: Authority<XorName>,
        payload: Vec<u8>,
    ) -> Result<(Authority<XorName>, Vec<u8>), Error> {
<<<<<<< HEAD
        let request: Request = unwrap!(deserialise(&payload));
        match request.clone() {
            Request::PutUnseqMData {
                data,
                requester,
                message_id,
=======
        let Message {
            request,
            message_id,
            requester,
        } = unwrap!(deserialise(&payload));
        match request {
            Request::TransferCoins {
                destination,
                amount,
                transaction_id,
            } => {
                let res = self.transfer_coins(
                    src,
                    dest,
                    XorName::from_new(destination),
                    amount,
                    transaction_id,
                );
                let payload = unwrap!(serialise(&Response::TransferCoins {
                    res,
                    msg_id: message_id
                }));
                Ok((dest, payload))
            }
            Request::GetBalance { coins_balance_id } => {
                let res = self.get_balance(src, &XorName::from_new(coins_balance_id));
                let payload = unwrap!(serialise(&Response::GetBalance {
                    res,
                    msg_id: message_id
                }));
                Ok((dest, payload))
            }
            Request::GetTransaction {
                coins_balance_id,
                transaction_id,
>>>>>>> f41b1c4a
            } => {
                let transaction =
                    self.get_transaction(src, &XorName::from_new(coins_balance_id), transaction_id);
                let payload = unwrap!(serialise(&Response::GetTransaction {
                    res: transaction,
                    msg_id: message_id,
                }));
                Ok((dest, payload))
            }
            Request::PutUnseqMData { data } => {
                let result =
                    self.put_mdata(dest, MutableDataKind::Unsequenced(data.clone()), requester);
                let payload = unwrap!(serialise(&Response::PutUnseqMData {
                    res: result,
                    msg_id: message_id,
                }));
                Ok((
                    Authority::NaeManager(XorName::from_new(*data.name())),
                    payload,
                ))
            }
            Request::GetSeqMData { address } => {
                let result = self
                    .get_mdata(
                        dest,
                        address.clone(),
                        requester.clone(),
                        request,
                        Some(true),
                    )
                    .and_then(|data| match data {
                        MutableDataKind::Sequenced(mdata) => Ok(mdata),
                        _ => Err(Error::from("Unexpected data")),
                    });
                let payload = unwrap!(serialise(&Response::GetSeqMData {
                    res: result,
                    msg_id: message_id,
                }));
                Ok((dest, payload))
            }
            Request::GetUnseqMData { address } => {
                let result = self
                    .get_mdata(
                        dest,
                        address.clone(),
                        requester.clone(),
                        request,
                        Some(false),
                    )
                    .and_then(|data| match data {
                        MutableDataKind::Unsequenced(mdata) => Ok(mdata),
                        _ => Err(Error::from("Unexpected data")),
                    });
                let payload = unwrap!(serialise(&Response::GetUnseqMData {
                    res: result,
                    msg_id: message_id,
                }));
                Ok((dest, payload))
            }
            Request::PutSeqMData { data } => {
                let result =
                    self.put_mdata(dest, MutableDataKind::Sequenced(data.clone()), requester);
                let payload = unwrap!(serialise(&Response::PutSeqMData {
                    res: result,
                    msg_id: message_id
                }));
                Ok((
                    Authority::NaeManager(XorName::from_new(*data.name())),
                    payload,
                ))
            }
            Request::GetSeqMDataShell { address } => {
                let result = self
                    .get_mdata(dest, address, requester.clone(), request, Some(true))
                    .and_then(|data| match data {
                        MutableDataKind::Sequenced(mdata) => Ok(mdata.shell()),
                        _ => Err(Error::from("Unexpected data returned")),
                    });
                let payload = unwrap!(serialise(&Response::GetSeqMDataShell {
                    res: result,
                    msg_id: message_id
                }));
                Ok((dest, payload))
            }
            Request::GetUnseqMDataShell { address } => {
                let result = self
                    .get_mdata(dest, address, requester.clone(), request, Some(false))
                    .and_then(|data| match data {
                        MutableDataKind::Unsequenced(mdata) => Ok(mdata.shell()),
                        _ => Err(Error::from("Unexpected data returned")),
                    });
                let payload = unwrap!(serialise(&Response::GetUnseqMDataShell {
                    res: result,
                    msg_id: message_id
                }));
                Ok((dest, payload))
            }
            Request::GetMDataVersion { address } => {
                let result = self
                    .get_mdata(dest, address, requester.clone(), request, None)
                    .and_then(|data| match data {
                        MutableDataKind::Sequenced(mdata) => Ok(mdata.version()),
                        MutableDataKind::Unsequenced(mdata) => Ok(mdata.version()),
                    });
                let payload = unwrap!(serialise(&Response::GetMDataVersion {
                    res: result,
                    msg_id: message_id
                }));
                Ok((dest, payload))
            }
            Request::ListUnseqMDataEntries { address } => {
                let result = self
                    .get_mdata(
                        dest,
                        address.clone(),
                        requester.clone(),
                        request,
                        Some(false),
                    )
                    .and_then(|data| match data {
                        MutableDataKind::Unsequenced(mdata) => Ok(mdata.entries().clone()),
                        _ => Err(Error::from("Unexpected data returned")),
                    });
                let payload = unwrap!(serialise(&Response::ListUnseqMDataEntries {
                    res: result,
                    msg_id: message_id
                }));
                Ok((dest, payload))
            }
            Request::ListSeqMDataEntries { address } => {
                let result = self
                    .get_mdata(
                        dest,
                        address.clone(),
                        requester.clone(),
                        request,
                        Some(true),
                    )
                    .and_then(|data| match data {
                        MutableDataKind::Sequenced(mdata) => Ok(mdata.entries().clone()),
                        _ => Err(Error::from("Unexpected data returned")),
                    });
                let payload = unwrap!(serialise(&Response::ListSeqMDataEntries {
                    res: result,
                    msg_id: message_id
                }));
                Ok((dest, payload))
            }
            Request::ListMDataKeys { address } => {
                let result = self
                    .get_mdata(dest, address.clone(), requester.clone(), request, None)
                    .and_then(|data| match data {
                        MutableDataKind::Sequenced(mdata) => Ok(mdata.keys().clone()),
                        MutableDataKind::Unsequenced(mdata) => Ok(mdata.keys().clone()),
                    });
                let payload = unwrap!(serialise(&Response::ListMDataKeys {
                    res: result,
                    msg_id: message_id
                }));
                Ok((dest, payload))
            }
            Request::ListSeqMDataValues { address } => {
                let result = self
                    .get_mdata(
                        dest,
                        address.clone(),
                        requester.clone(),
                        request,
                        Some(true),
                    )
                    .and_then(|data| match data {
                        MutableDataKind::Sequenced(mdata) => Ok(mdata.values()),
                        _ => Err(Error::from("Unexpected data returned")),
                    });
                let payload = unwrap!(serialise(&Response::ListSeqMDataValues {
                    res: result,
                    msg_id: message_id
                }));
                Ok((dest, payload))
            }
            Request::ListUnseqMDataValues { address } => {
                let result = self
                    .get_mdata(
                        dest,
                        address.clone(),
                        requester.clone(),
                        request,
                        Some(false),
                    )
                    .and_then(|data| match data {
                        MutableDataKind::Unsequenced(mdata) => Ok(mdata.values()),
                        _ => Err(Error::from("Unexpected data returned")),
                    });
                let payload = unwrap!(serialise(&Response::ListUnseqMDataValues {
                    res: result,
                    msg_id: message_id
                }));
                Ok((dest, payload))
            }
            Request::DeleteMData { address } => {
                let name = address.name();
                // let res = self.delete_mdata(dest, address.clone(), requester);
                let res = self.authorise_mutation1(&dest).and_then(|_| {
                    self.get_mdata(dest, address.clone(), requester.clone(), request, None)
                        .and_then(|data| match data {
                            MutableDataKind::Sequenced(mdata) => {
                                self.delete_data(DataId::mutable(
                                    XorName::from_new(*mdata.name()),
                                    mdata.tag(),
                                ));
                                self.commit_mutation(&dest);
                                Ok(())
                            }
                            MutableDataKind::Unsequenced(mdata) => {
                                self.delete_data(DataId::mutable(
                                    XorName::from_new(*mdata.name()),
                                    mdata.tag(),
                                ));
                                self.commit_mutation(&dest);
                                Ok(())
                            }
                        })
                });
                let payload = unwrap!(serialise(&Response::DeleteMData {
                    res,
                    msg_id: message_id,
                }));
                Ok((Authority::NaeManager(XorName::from_new(name)), payload))
            }
            Request::SetMDataUserPermissions {
                address,
                user,
                permissions,
                version,
                requester,
                message_id,
            } => {
                let result = self
                    .get_mdata(
                        Authority::NaeManager(XorName::from_new(address.clone().name())),
                        address.clone(),
                        requester.clone(),
                        request,
                        None,
                    )
                    .and_then(|data| {
                        let data_name = DataId::mutable(data.name(), data.tag());
                        match data.clone() {
                            MutableDataKind::Unsequenced(mut mdata) => {
                                unwrap!(mdata.set_user_permissions(user, permissions, version));
                                self.insert_data(
                                    data_name,
                                    Data::NewMutable(MutableDataKind::Unsequenced(mdata)),
                                );
                                self.commit_mutation(&dest);
                                Ok(())
                            }
                            MutableDataKind::Sequenced(mut mdata) => {
                                unwrap!(mdata.set_user_permissions(user, permissions, version));
                                self.insert_data(
                                    data_name,
                                    Data::NewMutable(MutableDataKind::Sequenced(mdata)),
                                );
                                self.commit_mutation(&dest);
                                Ok(())
                            }
                        }
                    });
                let payload = unwrap!(serialise(&Response::SetMDataUserPermissions {
                    res: result,
                    msg_id: message_id
                }));
                Ok((
                    Authority::NaeManager(XorName::from_new(address.name())),
                    payload,
                ))
            }
            Request::DelMDataUserPermissions {
                address,
                user,
                version,
                requester,
                message_id,
            } => {
                let result = self
                    .get_mdata(
                        Authority::NaeManager(XorName::from_new(address.clone().name())),
                        address.clone(),
                        requester.clone(),
                        request,
                        None,
                    )
                    .and_then(|data| {
                        let data_name = DataId::mutable(data.name(), data.tag());
                        match data.clone() {
                            MutableDataKind::Unsequenced(mut mdata) => {
                                unwrap!(mdata.del_user_permissions(user, version));
                                self.insert_data(
                                    data_name,
                                    Data::NewMutable(MutableDataKind::Unsequenced(mdata)),
                                );
                                self.commit_mutation(&dest);
                                Ok(())
                            }
                            MutableDataKind::Sequenced(mut mdata) => {
                                unwrap!(mdata.del_user_permissions(user, version));
                                self.insert_data(
                                    data_name,
                                    Data::NewMutable(MutableDataKind::Sequenced(mdata)),
                                );
                                self.commit_mutation(&dest);
                                Ok(())
                            }
                        }
                    });
                let payload = unwrap!(serialise(&Response::DelMDataUserPermissions {
                    res: result,
                    msg_id: message_id
                }));
                Ok((
                    Authority::NaeManager(XorName::from_new(address.name())),
                    payload,
                ))
            }
            Request::ListMDataUserPermissions {
                address,
                user,
                requester,
                message_id,
            } => {
                let result = self
                    .get_mdata(dest, address.clone(), requester.clone(), request, None)
                    .and_then(|data| match data {
                        MutableDataKind::Unsequenced(mdata) => {
                            Ok((*unwrap!(mdata.user_permissions(user))).clone())
                        }
                        MutableDataKind::Sequenced(mdata) => {
                            Ok((*unwrap!(mdata.user_permissions(user))).clone())
                        }
                    });
                let payload = unwrap!(serialise(&Response::ListMDataUserPermissions {
                    res: result,
                    msg_id: message_id
                }));
                Ok((dest, payload))
            }
            Request::ListMDataPermissions {
                address,
                requester,
                message_id,
            } => {
                let result = self
                    .get_mdata(dest, address.clone(), requester.clone(), request, None)
                    .and_then(|data| match data {
                        MutableDataKind::Unsequenced(mdata) => Ok(mdata.permissions()),
                        MutableDataKind::Sequenced(mdata) => Ok(mdata.permissions()),
                    });
                let payload = unwrap!(serialise(&Response::ListMDataPermissions {
                    res: result,
                    msg_id: message_id
                }));
                Ok((dest, payload))
            }
            Request::MutateSeqMDataEntries {
                address,
                actions,
                requester,
                message_id,
            } => {
                let result = self
                    .get_mdata(
                        Authority::NaeManager(XorName::from_new(address.clone().name())),
                        address.clone(),
                        requester.clone(),
                        request.clone(),
                        Some(true),
                    )
                    .and_then(|data| {
                        let data_name = DataId::mutable(data.name(), data.tag());
                        match data.clone() {
                            MutableDataKind::Sequenced(mut mdata) => {
                                unwrap!(mdata.mutate_entries(actions, request, requester));
                                self.insert_data(
                                    data_name,
                                    Data::NewMutable(MutableDataKind::Sequenced(mdata)),
                                );
                                self.commit_mutation(&dest);
                                Ok(())
                            }
                            _ => Err(Error::from("Unexpected data returned")),
                        }
                    });
                let payload = unwrap!(serialise(&Response::MutateSeqMDataEntries {
                    res: result,
                    msg_id: message_id
                }));
                Ok((
                    Authority::NaeManager(XorName::from_new(address.name())),
                    payload,
                ))
            }
            Request::MutateUnseqMDataEntries {
                address,
                actions,
                requester,
                message_id,
            } => {
                let result = self
                    .get_mdata(
                        Authority::NaeManager(XorName::from_new(address.clone().name())),
                        address.clone(),
                        requester.clone(),
                        request.clone(),
                        Some(false),
                    )
                    .and_then(|data| {
                        let data_name = DataId::mutable(data.name(), data.tag());
                        match data.clone() {
                            MutableDataKind::Unsequenced(mut mdata) => {
                                unwrap!(mdata.mutate_entries(actions, request, requester));
                                self.insert_data(
                                    data_name,
                                    Data::NewMutable(MutableDataKind::Unsequenced(mdata)),
                                );
                                self.commit_mutation(&dest);
                                Ok(())
                            }
                            _ => Err(Error::from("Unexpected data returned")),
                        }
                    });
                let payload = unwrap!(serialise(&Response::MutateUnseqMDataEntries {
                    res: result,
                    msg_id: message_id
                }));
                Ok((
                    Authority::NaeManager(XorName::from_new(address.name())),
                    payload,
                ))
            }
            _ => {
                // Dummy return
                // other requests to be handled by their data type impls
                Ok((dest, payload))
            }
        }
    }

    pub fn get_mdata(
        &mut self,
        dst: Authority<XorName>,
        address: MutableDataRef,
        requester: Requester,
        request: Request,
        sequenced: Option<bool>,
    ) -> Result<MutableDataKind, Error> {
        let data_name = DataId::mutable(XorName::from_new(address.name()), address.tag());
        self.authorise_read(&dst, &XorName::from_new(address.name()))
            .map_err(|err| Error::from(err.description()))
            .and_then(|_| match self.get_data(&data_name) {
                Some(data_type) => match data_type {
                    Data::NewMutable(data) => match data.clone() {
                        MutableDataKind::Sequenced(mdata) => {
                            if sequenced.is_some() && !unwrap!(sequenced) {
                                Err(Error::from("Unexpected data returned"))
                            } else if mdata.check_permissions(request, requester).is_err() {
                                Err(Error::AccessDenied)
                            } else {
                                Ok(data)
                            }
                        }
                        MutableDataKind::Unsequenced(mdata) => {
                            if sequenced.is_some() && unwrap!(sequenced) {
                                Err(Error::from("Unexpected data returned"))
                            } else if mdata.check_permissions(request, requester).is_err() {
                                Err(Error::AccessDenied)
                            } else {
                                Ok(data)
                            }
                        }
                    },
                    _ => Err(Error::NoSuchData),
                },
                None => Err(Error::NoSuchData),
            })
    }

    pub fn put_mdata(
        &mut self,
        dst: Authority<XorName>,
        data: MutableDataKind,
        _requester: Requester,
    ) -> Result<(), Error> {
        let data_name = DataId::mutable(data.name(), data.tag());
        self.authorise_mutation1(&dst)
            .and_then(|_| {
                if self.contains_data(&data_name) {
                    Err(Error::DataExists)
                } else {
                    self.insert_data(data_name, Data::NewMutable(data));
                    Ok(())
                }
            })
            .map(|_| self.commit_mutation(&dst))
    }
}

pub struct VaultGuard<'a>(MutexGuard<'a, Vault>);

impl<'a> Deref for VaultGuard<'a> {
    type Target = Vault;
    fn deref(&self) -> &Self::Target {
        self.0.deref()
    }
}

impl<'a> DerefMut for VaultGuard<'a> {
    fn deref_mut(&mut self) -> &mut Self::Target {
        self.0.deref_mut()
    }
}

impl<'a> Drop for VaultGuard<'a> {
    fn drop(&mut self) {
        let vault = &mut *self.0;
        vault.store.save(&vault.cache)
    }
}

pub fn lock(vault: &Mutex<Vault>, writing: bool) -> VaultGuard {
    let mut inner = unwrap!(vault.lock());

    if let Some(cache) = inner.store.load(writing) {
        inner.cache = cache;
    }

    VaultGuard(inner)
}

#[derive(Deserialize, Serialize)]
struct Cache {
    client_manager: HashMap<XorName, Account>,
    nae_manager: HashMap<DataId, Data>,
}

#[derive(Clone, Deserialize, Serialize)]
pub enum Data {
    Immutable(ImmutableData),
    OldMutable(OldMutableData),
    NewMutable(MutableDataKind),
}

#[derive(Clone, Deserialize, Serialize)]
pub enum MutableDataKind {
    Sequenced(SeqMutableData),
    Unsequenced(UnseqMutableData),
}

impl MutableDataKind {
    fn name(&self) -> XorName {
        match self {
            MutableDataKind::Sequenced(data) => XorName::from_new(*data.name()),
            MutableDataKind::Unsequenced(data) => XorName::from_new(*data.name()),
        }
    }
    fn tag(&self) -> u64 {
        match self {
            MutableDataKind::Sequenced(data) => data.tag(),
            MutableDataKind::Unsequenced(data) => data.tag(),
        }
    }
}

trait Store: Send {
    fn load(&mut self, writing: bool) -> Option<Cache>;
    fn save(&mut self, cache: &Cache);
}

struct MemoryStore;

impl Store for MemoryStore {
    fn load(&mut self, _: bool) -> Option<Cache> {
        None
    }

    fn save(&mut self, _: &Cache) {}
}

struct FileStore {
    // `bool` element indicates whether the store is being written to.
    file: Option<(File, bool)>,
    sync_time: Option<SystemTime>,
    path: PathBuf,
}

impl FileStore {
    fn new(path: &PathBuf) -> Self {
        FileStore {
            file: None,
            sync_time: None,
            path: path.join(FILE_NAME),
        }
    }
}

impl Store for FileStore {
    fn load(&mut self, writing: bool) -> Option<Cache> {
        // Create the file if it doesn't exist yet.
        let mut file = unwrap!(OpenOptions::new()
            .read(true)
            .write(true)
            .create(true)
            .truncate(false)
            .open(&self.path));

        if writing {
            unwrap!(file.lock_exclusive());
        } else {
            unwrap!(file.lock_shared());
        };

        let metadata = unwrap!(file.metadata());
        let mtime = unwrap!(metadata.modified());
        let mtime_duration = if let Some(sync_time) = self.sync_time {
            mtime
                .duration_since(sync_time)
                .unwrap_or_else(|_| Duration::from_millis(0))
        } else {
            Duration::from_millis(1)
        };

        // Update vault only if it's not already synchronised
        let mut result = None;
        if mtime_duration > Duration::new(0, 0) {
            let mut raw_data = Vec::with_capacity(metadata.len() as usize);
            match file.read_to_end(&mut raw_data) {
                Ok(0) => (),
                Ok(_) => match deserialise::<Cache>(&raw_data) {
                    Ok(cache) => {
                        self.sync_time = Some(mtime);
                        result = Some(cache);
                    }
                    Err(e) => {
                        warn!("Can't read the mock vault: {:?}", e);
                    }
                },
                Err(e) => {
                    warn!("Can't read the mock vault: {:?}", e);
                    return None;
                }
            }
        }

        self.file = Some((file, writing));

        result
    }

    fn save(&mut self, cache: &Cache) {
        // Write the data to the storage file (if in write mode) and remove
        // the lock.
        if let Some((mut file, writing)) = self.file.take() {
            if writing {
                let raw_data = unwrap!(serialise(&cache));
                unwrap!(file.set_len(0));
                let _ = unwrap!(file.seek(SeekFrom::Start(0)));
                unwrap!(file.write_all(&raw_data));
                unwrap!(file.sync_all());

                let mtime = unwrap!(unwrap!(file.metadata()).modified());
                self.sync_time = Some(mtime);
            }

            let _ = file.unlock();
        }
    }
}

/// Path to the mock vault store file.
pub fn mock_vault_path(config: &Config) -> PathBuf {
    init_vault_path(config.dev.as_ref()).join(FILE_NAME)
}<|MERGE_RESOLUTION|>--- conflicted
+++ resolved
@@ -310,14 +310,6 @@
         dest: Authority<XorName>,
         payload: Vec<u8>,
     ) -> Result<(Authority<XorName>, Vec<u8>), Error> {
-<<<<<<< HEAD
-        let request: Request = unwrap!(deserialise(&payload));
-        match request.clone() {
-            Request::PutUnseqMData {
-                data,
-                requester,
-                message_id,
-=======
         let Message {
             request,
             message_id,
@@ -353,7 +345,6 @@
             Request::GetTransaction {
                 coins_balance_id,
                 transaction_id,
->>>>>>> f41b1c4a
             } => {
                 let transaction =
                     self.get_transaction(src, &XorName::from_new(coins_balance_id), transaction_id);
@@ -555,7 +546,6 @@
             }
             Request::DeleteMData { address } => {
                 let name = address.name();
-                // let res = self.delete_mdata(dest, address.clone(), requester);
                 let res = self.authorise_mutation1(&dest).and_then(|_| {
                     self.get_mdata(dest, address.clone(), requester.clone(), request, None)
                         .and_then(|data| match data {
