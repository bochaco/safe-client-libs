[package]
authors = ["MaidSafe Developers <dev@maidsafe.net>"]
description = "SAFE core"
documentation = "https://docs.rs/safe_core"
homepage = "https://maidsafe.net"
license = "GPL-3.0"
name = "safe_core"
readme = "README.md"
repository = "https://github.com/maidsafe/safe_client_libs"
version = "0.32.1"
edition = "2018"

[dependencies]
bincode = "~1.1.4"
data-encoding = "~2.1.1"
chrono = { version = "~0.4.0", features = ["serde"] }
config_file_handler = "~0.11.0"
ffi_utils = "~0.12.0"
fs2 = "~0.4.3"
futures = "~0.1.17"
lazy_static = "~1.2.0"
log = "~0.4.1"
lru-cache = "~0.1.1"
maidsafe_utilities = "~0.18.0"
rand = "~0.3.18"
# routing = "~0.37.0"
routing = { git = "https://github.com/lionel1704/routing", branch = "patch" }
rust_sodium = "~0.10.2"
self_encryption = "~0.14.0"
serde = "~1.0.27"
serde_derive = "~1.0.27"
tiny-keccak = "~1.4.0"
threshold_crypto = "0.3.1"
tokio = "=0.1.8"
tokio-core = "~0.1.17"
unwrap = "~1.2.0"
<<<<<<< HEAD
safe-nd = { git = "https://github.com/maidsafe/safe-nd", rev = "ee88ff5" }
=======
# safe-nd = { git = "https://github.com/maidsafe/safe-nd", branch = "master" }
safe-nd = { git = "https://github.com/lionel1704/safe-nd", branch = "for-cli" }
>>>>>>> 565bd5fb

[dev-dependencies]
serde_json = "~1.0.9"

[features]
mock-network = []
testing = []<|MERGE_RESOLUTION|>--- conflicted
+++ resolved
@@ -34,12 +34,8 @@
 tokio = "=0.1.8"
 tokio-core = "~0.1.17"
 unwrap = "~1.2.0"
-<<<<<<< HEAD
-safe-nd = { git = "https://github.com/maidsafe/safe-nd", rev = "ee88ff5" }
-=======
 # safe-nd = { git = "https://github.com/maidsafe/safe-nd", branch = "master" }
 safe-nd = { git = "https://github.com/lionel1704/safe-nd", branch = "for-cli" }
->>>>>>> 565bd5fb
 
 [dev-dependencies]
 serde_json = "~1.0.9"
