--- conflicted
+++ resolved
@@ -37,11 +37,7 @@
 impl Client {
     pub fn create_account(keyword: &String, pin: u32, password: &[u8]) -> Result<Client, ::IoError> {
         let notifier = ::std::sync::Arc::new((::std::sync::Mutex::new(0), ::std::sync::Condvar::new()));
-<<<<<<< HEAD
-        let account_packet = user_account::Account::new(keyword, pin, password, None);
-=======
-        let account_packet = user_account::Account::new(None); 
->>>>>>> 065afa2d
+        let account_packet = user_account::Account::new(None);
         let callback_interface = ::std::sync::Arc::new(::std::sync::Mutex::new(callback_interface::CallbackInterface::new(notifier.clone())));
         let client_id_packet = routing::routing_client::ClientIdPacket::new(account_packet.get_maid().public_keys().clone(),
                                                                             account_packet.get_maid().secret_keys().clone());
@@ -153,16 +149,14 @@
   //  let facade = Arc::new(Mutex::new(callback_interface::CallbackInterface::new(notifier.clone())));
   //  Client { routing: RoutingClient::new(callback_interface::CallbackInterface::new(notifier.clone()), existing_account.get_account().clone()),
   //           account: existing_account, callback_interface: facade, response_notifier: notifier }
-  //}     
+  //}
      pub fn put<T>(&mut self, sendable: T) where T: Sendable {
-       // data will be stored as maidsafe_types::ImmutableData
-       // TODO: shall the input data to be checked and sliced into chunks here to fit the restriction of 1MB size each chunk?
-       let _ =  self.routing.put(sendable);
+       let _ =  self.routing.lock().unwrap().put(sendable);
      }
 
      pub fn get_response(&mut self,
                          message_id: routing::types::MessageId) -> Result<Vec<u8>, routing::error::ResponseError> {
-        Ok(Vec::new())
+        self.callback_interface.lock().unwrap().get_response(message_id)
      }
 
     pub fn get(&mut self, data_name: routing::NameType) -> Result<::WaitCondition, ::IoError>  {
